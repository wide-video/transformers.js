--- conflicted
+++ resolved
@@ -1,197 +1,4 @@
 
-<<<<<<< HEAD
-=======
-import { existsSync, statSync, promises } from 'fs';
-
-import { env } from './env.js';
-
-if (global.ReadableStream === undefined && typeof process !== 'undefined') {
-    try {
-        // @ts-ignore
-        global.ReadableStream = (await import('node:stream/web')).ReadableStream; // ReadableStream is not a global with Node 16
-    } catch (err) {
-        console.warn("ReadableStream not defined and unable to import from node:stream/web");
-    }
-}
-
-class FileResponse {
-    /**
-     * Creates a new `FileResponse` object.
-     * @param {string|URL} filePath
-     */
-    constructor(filePath) {
-        this.filePath = filePath;
-        this.headers = {};
-        this.headers.get = (x) => this.headers[x]
-
-        this.exists = existsSync(filePath);
-        if (this.exists) {
-            this.status = 200;
-            this.statusText = 'OK';
-
-            let stats = statSync(filePath);
-            this.headers['content-length'] = stats.size;
-
-            this.updateContentType();
-
-            let self = this;
-            this.body = new ReadableStream({
-                start(controller) {
-                    self.arrayBuffer().then(buffer => {
-                        controller.enqueue(new Uint8Array(buffer));
-                        controller.close();
-                    })
-                }
-            });
-        } else {
-            this.status = 404;
-            this.statusText = 'Not Found';
-            this.body = null;
-        }
-    }
-
-    /**
-     * Updates the 'content-type' header property of the response based on the extension of
-     * the file specified by the filePath property of the current object.
-     * @function
-     * @returns {void}
-     */
-    updateContentType() {
-        // Set content-type header based on file extension
-        const extension = this.filePath.toString().split('.').pop().toLowerCase();
-        switch (extension) {
-            case 'txt':
-                this.headers['content-type'] = 'text/plain';
-                break;
-            case 'html':
-                this.headers['content-type'] = 'text/html';
-                break;
-            case 'css':
-                this.headers['content-type'] = 'text/css';
-                break;
-            case 'js':
-                this.headers['content-type'] = 'text/javascript';
-                break;
-            case 'json':
-                this.headers['content-type'] = 'application/json';
-                break;
-            case 'png':
-                this.headers['content-type'] = 'image/png';
-                break;
-            case 'jpg':
-            case 'jpeg':
-                this.headers['content-type'] = 'image/jpeg';
-                break;
-            case 'gif':
-                this.headers['content-type'] = 'image/gif';
-                break;
-            default:
-                this.headers['content-type'] = 'application/octet-stream';
-                break;
-        }
-    }
-
-    /**
-     * @function
-     * @returns {FileResponse}
-     */
-    clone() {
-        let response = new FileResponse(this.filePath);
-        response.exists = this.exists;
-        response.status = this.status;
-        response.statusText = this.statusText;
-        response.headers = this.headers;
-        return response;
-    }
-
-    /**
-     * Reads the contents of the file specified by the filePath property and returns a Promise that
-     * resolves with an ArrayBuffer containing the file's contents.
-     * @async
-     * @function
-     * @returns {Promise<ArrayBuffer>} - A Promise that resolves with an ArrayBuffer containing the file's contents.
-     * @throws {Error} - If the file cannot be read.
-     */
-    async arrayBuffer() {
-        const data = await promises.readFile(this.filePath);
-        return data.buffer;
-    }
-
-    /**
-     * Reads the contents of the file specified by the filePath property and returns a Promise that
-     * resolves with a Blob containing the file's contents.
-     * @async
-     * @function
-     * @returns {Promise<Blob>} - A Promise that resolves with a Blob containing the file's contents.
-     * @throws {Error} - If the file cannot be read.
-     */
-    async blob() {
-        const data = await promises.readFile(this.filePath);
-        return new Blob([data], { type: this.headers['content-type'] });
-    }
-
-    /**
-     * Reads the contents of the file specified by the filePath property and returns a Promise that
-     * resolves with a string containing the file's contents.
-     * @async
-     * @function
-     * @returns {Promise<string>} - A Promise that resolves with a string containing the file's contents.
-     * @throws {Error} - If the file cannot be read.
-     */
-    async text() {
-        const data = await promises.readFile(this.filePath, 'utf8');
-        return data;
-    }
-
-    /**
-     * Reads the contents of the file specified by the filePath property and returns a Promise that
-     * resolves with a parsed JavaScript object containing the file's contents.
-     * @async
-     * @function
-     * @returns {Promise<object>} - A Promise that resolves with a parsed JavaScript object containing the file's contents.
-     * @throws {Error} - If the file cannot be read.
-     */
-    async json() {
-        return JSON.parse(await this.text());
-    }
-}
-
-/**
- * Determines whether the given string is a valid HTTP or HTTPS URL.
- * @function
- * @param {string|URL} string - The string to test for validity as an HTTP or HTTPS URL.
- * @returns {boolean} - True if the string is a valid HTTP or HTTPS URL, false otherwise.
- */
-function isValidHttpUrl(string) {
-    // https://stackoverflow.com/a/43467144
-    let url;
-    try {
-        url = new URL(string);
-    } catch (_) {
-        return false;
-    }
-    return url.protocol === "http:" || url.protocol === "https:";
-}
-
-/**
- * Helper function to get a file, using either the Fetch API or FileSystem API.
- *
- * @async
- * @function getFile
- * @param {string|URL} url - The URL of the file to get.
- * @returns {Promise<FileResponse|Response>} A promise that resolves to a FileResponse object (if the file is retrieved using the FileSystem API), or a Response object (if the file is retrieved using the Fetch API).
- */
-export async function getFile(url) {
-    // Helper function to get a file, using either the Fetch API or FileSystem API
-
-    if (env.useFS && !isValidHttpUrl(url)) {
-        return new FileResponse(url)
-
-    } else {
-        return fetch(url)
-    }
-}
->>>>>>> 421aa331
 
 /**
  * Helper function to dispatch progress callbacks.
@@ -200,194 +7,8 @@
  * @param {any} data - The data to pass to the progress callback function.
  * @returns {void}
  */
-<<<<<<< HEAD
-function dispatchCallback(progress_callback, data) {
+export function dispatchCallback(progress_callback, data) {
     if (progress_callback !== null) progress_callback(data);
-=======
-export function dispatchCallback(progressCallback, data) {
-    if (progressCallback !== null) progressCallback(data);
-}
-
-/**
- * Retrieves a file from either a remote URL using the Fetch API or from the local file system using the FileSystem API.
- *
- * @async
- * @function getModelFile
- * @param {string} modelPath - The path of the model file.
- * @param {string} fileName - The name of the model file.
- * @param {function} [progressCallback=null] - A function to call when the download progress is updated.
- * @returns {Promise} A Promise that resolves with the file content as a buffer.
- * @throws Will throw an error if the file is not found.
- */
-async function getModelFile(modelPath, fileName, progressCallback = null, fatal = true) {
-
-    // Initiate session
-    dispatchCallback(progressCallback, {
-        status: 'initiate',
-        name: modelPath,
-        file: fileName
-    })
-
-    let cache;
-    if (env.useCache) {
-        cache = await caches.open('transformers-cache');
-    }
-
-    const request = pathJoin(modelPath, fileName);
-
-    /** @type {Response | FileResponse} */
-    let response;
-
-    /** @type {Response | FileResponse} */
-    let responseToCache;
-
-    if (!env.useCache || (response = await cache.match(request)) === undefined) {
-        // Caching not available, or model is not cached, so we perform the request
-        response = await getFile(request);
-
-        if (response.status === 404) {
-            if (fatal) {
-                throw Error(`File not found. Could not locate "${request}".`)
-            } else {
-                // File not found, but this file is optional.
-                // TODO in future, cache the response
-                return null;
-            }
-        }
-
-        if (env.useCache) {
-            // only clone if cache available
-            responseToCache = response.clone();
-        }
-    }
-
-    // Start downloading
-    dispatchCallback(progressCallback, {
-        status: 'download',
-        name: modelPath,
-        file: fileName
-    })
-
-    const buffer = await readResponse(response, data => {
-        dispatchCallback(progressCallback, {
-            status: 'progress',
-            ...data,
-            name: modelPath,
-            file: fileName
-        })
-    })
-
-    // Check again whether request is in cache. If not, we add the response to the cache
-    if (responseToCache !== undefined && await cache.match(request) === undefined) {
-        cache.put(request, /** @type {Response} */(/** @type {unknown} */ (responseToCache)));
-    }
-
-    dispatchCallback(progressCallback, {
-        status: 'done',
-        name: modelPath,
-        file: fileName
-    });
-
-    return buffer;
-}
-
-/**
- * Fetches a JSON file from a given path and file name.
- *
- * @param {string} modelPath - The path to the directory containing the file.
- * @param {string} fileName - The name of the file to fetch.
- * @param {function} progressCallback - A callback function to receive progress updates. Optional.
- * @returns {Promise<object>} - The JSON data parsed into a JavaScript object.
- */
-export async function fetchJSON(modelPath, fileName, progressCallback = null, fatal = true) {
-    let buffer = await getModelFile(modelPath, fileName, progressCallback, fatal);
-    if (buffer === null) {
-        // Return empty object
-        return {}
-    }
-
-    let decoder = new TextDecoder('utf-8');
-    let jsonData = decoder.decode(buffer);
-
-    return JSON.parse(jsonData);
-}
-
-/**
- * Read and track progress when reading a Response object
- *
- * @param {any} response - The Response object to read
- * @param {function} progressCallback - The function to call with progress updates
- * @returns {Promise<Uint8Array>} A Promise that resolves with the Uint8Array buffer
- */
-async function readResponse(response, progressCallback) {
-    // Read and track progress when reading a Response object
-
-    const contentLength = response.headers.get('Content-Length');
-    if (contentLength === null) {
-        console.warn('Unable to determine content-length from response headers. Will expand buffer when needed.')
-    }
-    let total = parseInt(contentLength ?? '0');
-    let buffer = new Uint8Array(total);
-    let loaded = 0;
-
-    const reader = response.body.getReader();
-    async function read() {
-        const { done, value } = await reader.read();
-        if (done) return;
-
-        let newLoaded = loaded + value.length;
-        if (newLoaded > total) {
-            total = newLoaded;
-
-            // Adding the new data will overflow buffer.
-            // In this case, we extend the buffer
-            let newBuffer = new Uint8Array(total);
-
-            // copy contents
-            newBuffer.set(buffer);
-
-            buffer = newBuffer;
-        }
-        buffer.set(value, loaded)
-        loaded = newLoaded;
-
-        const progress = (loaded / total) * 100;
-
-        // Call your function here
-        progressCallback({
-            progress: progress,
-            loaded: loaded,
-            total: total,
-        })
-
-        return read();
-    }
-
-    // Actually read
-    await read();
-
-    return buffer;
-}
-
-/**
- * Joins multiple parts of a path into a single path, while handling leading and trailing slashes.
- *
- * @param {...string} parts - Multiple parts of a path.
- * @returns {string} A string representing the joined path.
- */
-export function pathJoin(...parts) {
-    // https://stackoverflow.com/a/55142565
-    parts = parts.map((part, index) => {
-        if (index) {
-            part = part.replace(new RegExp('^/'), '');
-        }
-        if (index !== parts.length - 1) {
-            part = part.replace(new RegExp('/$'), '');
-        }
-        return part;
-    })
-    return parts.join('/');
->>>>>>> 421aa331
 }
 
 /**
@@ -403,72 +24,6 @@
 }
 
 /**
-<<<<<<< HEAD
-=======
- * Returns the index of the maximum value in an array.
- * @param {Array} arr - The input array.
- * @see https://stackoverflow.com/a/11301464
- * @returns {number} - The index of the maximum value in the array.
- */
-export function indexOfMax(arr) {
-    // https://stackoverflow.com/a/11301464
-
-    if (arr.length === 0) {
-        return -1;
-    }
-
-    var max = arr[0];
-    var maxIndex = 0;
-
-    for (var i = 1; i < arr.length; ++i) {
-        if (arr[i] > max) {
-            maxIndex = i;
-            max = arr[i];
-        }
-    }
-
-    return maxIndex;
-}
-
-/**
- * Compute the softmax of an array of numbers.
- *
- * @param {number[]} arr - The array of numbers to compute the softmax of.
- * @returns {number[]} The softmax array.
- */
-export function softmax(arr) {
-    // Compute the maximum value in the array
-    const maxVal = max(arr);
-
-    // Compute the exponentials of the array values
-    const exps = arr.map(x => Math.exp(x - maxVal));
-
-    // Compute the sum of the exponentials
-    const sumExps = exps.reduce((acc, val) => acc + val, 0);
-
-    // Compute the softmax values
-    const softmaxArr = exps.map(x => x / sumExps);
-
-    return softmaxArr;
-}
-
-/**
- * Calculates the logarithm of the softmax function for the input array.
- * @param {number[]} arr - The input array to calculate the log_softmax function for.
- * @returns {any} - The resulting log_softmax array.
- */
-export function log_softmax(arr) {
-    // Compute the softmax values
-    const softmaxArr = softmax(arr);
-
-    // Apply log formula to each element
-    const logSoftmaxArr = softmaxArr.map(x => Math.log(x));
-
-    return logSoftmaxArr;
-}
-
-/**
->>>>>>> 421aa331
  * Escapes regular expression special characters from a string by replacing them with their escaped counterparts.
  *
  * @param {string} string - The string to escape.
@@ -479,81 +34,11 @@
 }
 
 /**
-<<<<<<< HEAD
-=======
- * Get the top k items from an iterable, sorted by descending order
- *
- * @param {Array} items - The items to be sorted
- * @param {number} [top_k=0] - The number of top items to return (default: 0 = return all)
- * @returns {Array} - The top k items, sorted by descending order
- */
-export function getTopItems(items, top_k = 0) {
-    // if top == 0, return all
-
-    items = Array.from(items)
-        .map((x, i) => [i, x])            // Get indices ([index, score])
-        .sort((a, b) => b[1] - a[1])      // Sort by log probabilities
-
-    if (top_k > 0) {
-        items = items.slice(0, top_k);    // Get top k items
-    }
-
-    return items
-}
-
-/**
- * Calculates the dot product of two arrays.
- * @param {number[]} arr1 - The first array.
- * @param {number[]} arr2 - The second array.
- * @returns {number} - The dot product of arr1 and arr2.
- */
-export function dot(arr1, arr2) {
-    return arr1.reduce((acc, val, i) => acc + val * arr2[i], 0);
-}
-
-/**
- * Computes the cosine similarity between two arrays.
- *
- * @param {number[]} arr1 - The first array.
- * @param {number[]} arr2 - The second array.
- * @returns {number} The cosine similarity between the two arrays.
- */
-export function cos_sim(arr1, arr2) {
-    // Calculate dot product of the two arrays
-    const dotProduct = dot(arr1, arr2);
-
-    // Calculate the magnitude of the first array
-    const magnitudeA = magnitude(arr1);
-
-    // Calculate the magnitude of the second array
-    const magnitudeB = magnitude(arr2);
-
-    // Calculate the cosine similarity
-    const cosineSimilarity = dotProduct / (magnitudeA * magnitudeB);
-
-    return cosineSimilarity;
-}
-
-/**
- * Calculates the magnitude of a given array.
- * @param {number[]} arr - The array to calculate the magnitude of.
- * @returns {number} The magnitude of the array.
- */
-export function magnitude(arr) {
-    return Math.sqrt(arr.reduce((acc, val) => acc + val * val, 0));
-}
-
-/**
->>>>>>> 421aa331
  * A base class for creating callable objects.
  * 
  * @type {new () => {(...args: any[]): any, _call(...args: any[]): any}}
  */
-<<<<<<< HEAD
-const Callable = /** @type {any} */ (class {
-=======
-export class Callable extends Function {
->>>>>>> 421aa331
+export const Callable = /** @type {any} */ (class {
     /**
     * Creates a new instance of the Callable class.
     */
@@ -580,46 +65,8 @@
     _call(...args) {
         throw Error('Must implement _call method in subclass')
     }
-<<<<<<< HEAD
 });
-=======
-}
 
-/**
- * Returns the minimum item.
- * @param {number[]} arr - array of numbers.
- * @returns {number} - the minimum number.
- * @throws {Error} If array is empty.
- */
-export function min(arr) {
-    if (arr.length === 0) throw Error('Array must not be empty');
-    let min = arr[0];
-    for (let i = 1; i < arr.length; ++i) {
-        if (arr[i] < min) {
-            min = arr[i];
-        }
-    }
-    return min;
-}
-
-
-/**
- * Returns the maximum item.
- * @param {number[]} arr - array of numbers.
- * @returns {number} - the maximum number.
- * @throws {Error} If array is empty.
- */
-export function max(arr) {
-    if (arr.length === 0) throw Error('Array must not be empty');
-    let max = arr[0];
-    for (let i = 1; i < arr.length; ++i) {
-        if (arr[i] > max) {
-            max = arr[i];
-        }
-    }
-    return max;
-}
->>>>>>> 421aa331
 
 /**
  * Check if a value is a string.
@@ -647,18 +94,3 @@
 export function exists(x) {
     return x !== undefined && x !== null;
 }
-
-<<<<<<< HEAD
-module.exports = {
-    Callable,
-    dispatchCallback,
-    reverseDictionary,
-    escapeRegExp,
-    isIntegralNumber,
-    isString,
-    exists,
-=======
-export {
-    getModelFile,
->>>>>>> 421aa331
-};